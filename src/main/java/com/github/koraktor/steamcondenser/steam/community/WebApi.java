/**
 * This code is free software; you can redistribute it and/or modify it under
 * the terms of the new BSD License.
 *
 * Copyright (c) 2010-2013, Sebastian Staudt
 */

package com.github.koraktor.steamcondenser.steam.community;

import java.util.HashMap;
import java.util.Map;
<<<<<<< HEAD
import org.slf4j.Logger;
import org.slf4j.LoggerFactory;
=======
import java.util.logging.Level;
import java.util.logging.Logger;
>>>>>>> e1fe25a2

import org.apache.http.HttpResponse;
import org.apache.http.client.methods.HttpGet;
import org.apache.http.client.params.ClientPNames;
import org.apache.http.impl.client.DefaultHttpClient;
import org.apache.http.util.EntityUtils;

import org.json.JSONArray;
import org.json.JSONException;
import org.json.JSONObject;

import com.github.koraktor.steamcondenser.exceptions.WebApiException;

/**
 * This abstract class provides functionality for accessing Steam's Web API
 * <p>
 * The Web API requires you to register a domain with your Steam account to
 * acquire an API key. See http://steamcommunity.com/dev for further details.
 *
 * @author Sebastian Staudt
 */
abstract public class WebApi {

    protected static final Logger LOG = LoggerFactory.getLogger(WebApi.class);

    protected static String apiKey;

    protected static boolean secure = true;

    /**
     * Returns the Steam Web API key currently used by Steam Condenser
     *
     * @return The currently active Steam Web API key
     */
    public static String getApiKey() {
        return apiKey;
    }

    /**
     * Returns a raw list of interfaces and their methods that are available in
     * Steam's Web API
     *
     * This can be used for reference when accessing interfaces and methods
     * that have not yet been implemented by Steam Condenser.
     *
     * @return array The list of interfaces and methods
     */
    public static JSONArray getInterfaces()
            throws JSONException, WebApiException {
        String data = WebApi.getJSON("ISteamWebAPIUtil", "GetSupportedAPIList");
        return new JSONObject(data).
                getJSONObject("apilist").
                getJSONArray("interfaces");
    }

    /**
     * Sets the Steam Web API key
     *
     * @param apiKey The 128bit API key as a hexadecimal string that has to be
     *        requested from http://steamcommunity.com/dev
     * @throws WebApiException if the given API key is not a valid 128bit
     *        hexadecimal string
     */
    public static void setApiKey(String apiKey) throws WebApiException {
        if(apiKey != null && !apiKey.matches("^[0-9A-F]{32}$")) {
            throw new WebApiException(WebApiException.Cause.INVALID_KEY);
        }

        WebApi.apiKey = apiKey;
    }

    /**
     * Sets whether HTTPS should be used for the communication with the Web API
     *
     * @param secure Whether to use HTTPS
     */
    public static void setSecure(boolean secure) {
        WebApi.secure = secure;
    }

    /**
     * Fetches JSON data from Steam Web API using the specified interface,
     * method and version. Additional parameters are supplied via HTTP GET.
     * Data is returned as a JSON-encoded string.
     *
     * @param apiInterface The Web API interface to call, e.g.
     *                     <code>ISteamUser</code>
     * @param method The Web API method to call, e.g.
     *               <code>GetPlayerSummaries</code>
     * @return Data is returned as a JSON-encoded string.
     * @throws WebApiException In case of any request failure
     */
    public static String getJSON(String apiInterface, String method)
            throws WebApiException {
        return load("json", apiInterface, method, 1, null);
    }

    /**
     * Fetches JSON data from Steam Web API using the specified interface,
     * method and version. Additional parameters are supplied via HTTP GET.
     * Data is returned as a JSON-encoded string.
     *
     * @param apiInterface The Web API interface to call, e.g.
     *                     <code>ISteamUser</code>
     * @param method The Web API method to call, e.g.
     *               <code>GetPlayerSummaries</code>
     * @param version The API method version to use
     * @return Data is returned as a JSON-encoded string.
     * @throws WebApiException In case of any request failure
     */
    public static String getJSON(String apiInterface, String method, int version)
            throws WebApiException {
        return load("json", apiInterface, method, version, null);
    }

    /**
     * Fetches JSON data from Steam Web API using the specified interface,
     * method and version. Additional parameters are supplied via HTTP GET.
     *
     * @param apiInterface The Web API interface to call, e.g.
     *                     <code>ISteamUser</code>
     * @param method The Web API method to call, e.g.
     *               <code>GetPlayerSummaries</code>
     * @param params Additional parameters to supply via HTTP GET
     * @param version The API method version to use
     * @return Data is returned as a JSON-encoded string.
     * @throws WebApiException In case of any request failure
     */
    public static String getJSON(String apiInterface, String method, int version, Map<String, Object> params)
            throws WebApiException {
        return load("json", apiInterface, method, version, params);
    }

    /**
     * Fetches JSON data from Steam Web API using the specified interface,
     * method and version. Additional parameters are supplied via HTTP GET.
     * Data is returned as a Hash containing the JSON data.
     *
     * @param apiInterface The Web API interface to call, e.g.
     *                     <code>ISteamUser</code>
     * @param method The Web API method to call, e.g.
     *               <code>GetPlayerSummaries</code>
     * @return Data is returned as a <code>JSONObject</code>
     * @throws JSONException In case of misformatted JSON data
     * @throws WebApiException In case of any request failure
     */
    public static JSONObject getJSONData(String apiInterface, String method)
            throws JSONException, WebApiException {
        return getJSONData(apiInterface, method, 1, null);
    }

    /**
     * Fetches JSON data from Steam Web API using the specified interface,
     * method and version. Additional parameters are supplied via HTTP GET.
     * Data is returned as a Hash containing the JSON data.
     *
     * @param apiInterface The Web API interface to call, e.g.
     *                     <code>ISteamUser</code>
     * @param method The Web API method to call, e.g.
     *               <code>GetPlayerSummaries</code>
     * @param version The API method version to use
     * @return Data is returned as a <code>JSONObject</code>
     * @throws JSONException In case of misformatted JSON data
     * @throws WebApiException In case of any request failure
     */
    public static JSONObject getJSONData(String apiInterface, String method, int version)
            throws JSONException, WebApiException {
        return getJSONData(apiInterface, method, version, null);
    }

    /**
     * Fetches JSON data from Steam Web API using the specified interface,
     * method and version. Additional parameters are supplied via HTTP GET.
     *
     * @param apiInterface The Web API interface to call, e.g.
     *                     <code>ISteamUser</code>
     * @param method The Web API method to call, e.g.
     *               <code>GetPlayerSummaries</code>
     * @param params Additional parameters to supply via HTTP GET
     * @param version The API method version to use
     * @return Data is returned as a <code>JSONObject</code>
     * @throws JSONException In case of misformatted JSON data
     * @throws WebApiException In case of any request failure
     */
    public static JSONObject getJSONData(String apiInterface, String method, int version, Map<String, Object> params)
            throws JSONException, WebApiException {
        String data = getJSON(apiInterface, method, version, params);
        JSONObject result = new JSONObject(data).getJSONObject("result");

        if(result.getInt("status") != 1) {
            throw new WebApiException(WebApiException.Cause.STATUS_BAD, result.getInt("status"), result.getString("statusDetail"));
        }

        return result;
    }

    /**
     * Fetches data from Steam Web API using the specified interface, method
     * and version. Additional parameters are supplied via HTTP GET. Data is
     * returned as a String in the given format.
     *
     * @param apiInterface The Web API interface to call, e.g.
     *                     <code>ISteamUser</code>
     * @param format The format to load from the API ('json', 'vdf', or 'xml')
     * @param method The Web API method to call, e.g.
     *               <code>GetPlayerSummaries</code>
     * @return Data is returned as a String in the given format (which may be
     *        "json", "vdf" or "xml").
     * @throws WebApiException In case of any request failure
     */
    public static String load(String format, String apiInterface, String method)
            throws WebApiException {
        return load(format, apiInterface, method, 1, null);
    }

    /**
     * Fetches data from Steam Web API using the specified interface, method
     * and version. Additional parameters are supplied via HTTP GET. Data is
     * returned as a String in the given format.
     *
     * @param apiInterface The Web API interface to call, e.g.
     *                     <code>ISteamUser</code>
     * @param format The format to load from the API ('json', 'vdf', or 'xml')
     * @param method The Web API method to call, e.g.
     *               <code>GetPlayerSummaries</code>
     * @param version The API method version to use
     * @return Data is returned as a String in the given format (which may be
     *        "json", "vdf" or "xml").
     * @throws WebApiException In case of any request failure
     */
    public static String load(String format, String apiInterface, String method, int version)
            throws WebApiException {
        return load(format, apiInterface, method, version, null);
    }

    /**
     * Fetches data from Steam Web API using the specified interface, method
     * and version. Additional parameters are supplied via HTTP GET. Data is
     * returned as a String in the given format.
     *
     * @param apiInterface The Web API interface to call, e.g.
     *                     <code>ISteamUser</code>
     * @param format The format to load from the API ("json", "vdf", or "xml")
     * @param method The Web API method to call, e.g.
     *               <code>GetPlayerSummaries</code>
     * @param params Additional parameters to supply via HTTP GET
     * @param version The API method version to use
     * @return Data is returned as a String in the given format (which may be
     *        "json", "vdf", or "xml").
     * @throws WebApiException In case of any request failure
     */
    public static String load(String format, String apiInterface, String method, int version, Map<String, Object> params)
            throws WebApiException {
        String protocol = secure ? "https" : "http";
        String url = String.format("%s://api.steampowered.com/%s/%s/v%04d/?", protocol, apiInterface, method, version);

        if(params == null) {
            params = new HashMap<String, Object>();
        }
        params.put("format", format);
        if (apiKey != null) {
            params.put("key", apiKey);
        }

        boolean first = true;
        for(Map.Entry<String, Object> param : params.entrySet()) {
            if(first) {
                first = false;
            } else {
                url += '&';
            }

            url += String.format("%s=%s", param.getKey(), param.getValue());
        }

        if (LOG.isLoggable(Level.INFO)) {
            String debugUrl = (apiKey == null) ?
                url : url.replace(apiKey, "SECRET");
            LOG.info("Querying Steam Web API: " + debugUrl);
        }

        String data;
        try {
            DefaultHttpClient httpClient = new DefaultHttpClient();
            httpClient.getParams().setBooleanParameter(ClientPNames.HANDLE_AUTHENTICATION, false);
            HttpGet request = new HttpGet(url);
            HttpResponse response = httpClient.execute(request);

            Integer statusCode = response.getStatusLine().getStatusCode();
            if(!statusCode.toString().startsWith("20")) {
                if(statusCode == 401) {
                    throw new WebApiException(WebApiException.Cause.UNAUTHORIZED);
                }

                throw new WebApiException(WebApiException.Cause.HTTP_ERROR, statusCode, response.getStatusLine().getReasonPhrase());
            }

            data = EntityUtils.toString(response.getEntity());
        } catch (WebApiException e) {
            throw e;
        } catch(Exception e) {
            throw new WebApiException("Could not communicate with the Web API.", e);
        }

        return data;
    }

}<|MERGE_RESOLUTION|>--- conflicted
+++ resolved
@@ -9,13 +9,6 @@
 
 import java.util.HashMap;
 import java.util.Map;
-<<<<<<< HEAD
-import org.slf4j.Logger;
-import org.slf4j.LoggerFactory;
-=======
-import java.util.logging.Level;
-import java.util.logging.Logger;
->>>>>>> e1fe25a2
 
 import org.apache.http.HttpResponse;
 import org.apache.http.client.methods.HttpGet;
@@ -26,6 +19,9 @@
 import org.json.JSONArray;
 import org.json.JSONException;
 import org.json.JSONObject;
+
+import org.slf4j.Logger;
+import org.slf4j.LoggerFactory;
 
 import com.github.koraktor.steamcondenser.exceptions.WebApiException;
 
@@ -291,7 +287,7 @@
             url += String.format("%s=%s", param.getKey(), param.getValue());
         }
 
-        if (LOG.isLoggable(Level.INFO)) {
+        if (LOG.isInfoEnabled()) {
             String debugUrl = (apiKey == null) ?
                 url : url.replace(apiKey, "SECRET");
             LOG.info("Querying Steam Web API: " + debugUrl);
